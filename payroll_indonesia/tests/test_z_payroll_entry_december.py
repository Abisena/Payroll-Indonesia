--- conflicted
+++ resolved
@@ -103,30 +103,13 @@
         if not hasattr(self, "gross_pay"):
             self.gross_pay = 0
 
-<<<<<<< HEAD
-    def calc_dec(self):
-        employee_doc = self.get_employee_doc()
-        slip_data = {
-            "earnings": getattr(self, "earnings", []),
-            "deductions": getattr(self, "deductions", []),
-        }
-        result = pph21_ter_december.calculate_pph21_TER_december(
-            employee_doc, annual_slips, 0
-        )
-        tax_amount = flt(result.get("pph21_month", 0.0))
-        self.pph21_info = json.dumps(result)
-        self.tax = tax_amount
-        self.tax_type = "DECEMBER"
-        return tax_amount
 
-=======
     monkeypatch.setattr(pph21_ter_december, "calculate_pph21_TER_december", fake_calc_pph21_december)
     monkeypatch.setattr(
         salary_slip_module.pph21_ter_december,
         "calculate_pph21_TER_december",
         fake_calc_pph21_december,
     )
->>>>>>> 5dffc868
     monkeypatch.setattr(CustomSalarySlip, "db_set", db_set, raising=False)
     monkeypatch.setattr(CustomSalarySlip, "save", save, raising=False)
     monkeypatch.setattr(CustomSalarySlip, "append", append, raising=False)
