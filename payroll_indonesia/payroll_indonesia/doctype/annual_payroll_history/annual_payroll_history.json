--- conflicted
+++ resolved
@@ -58,13 +58,10 @@
       "fieldname": "ptkp_annual",
       "fieldtype": "Currency",
       "label": "PTKP Annual",
-<<<<<<< HEAD
       "reqd": 1,
       "default": "0"
-=======
       "reqd": 0,
       "read_only": 1
->>>>>>> ff3da3df
     },
     {
       "fieldname": "pkp_annual",
@@ -84,13 +81,8 @@
       "fieldname": "koreksi_pph21",
       "fieldtype": "Currency",
       "label": "Koreksi PPh21 Desember",
-<<<<<<< HEAD
-      "reqd": 1,
       "default": "0",
-=======
-      "reqd": 0,
       "read_only": 1,
->>>>>>> ff3da3df
       "description": "pph21_annual - total pph21 Jan-Nov"
     },
     {
